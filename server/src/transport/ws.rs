use std::sync::Arc;
use std::time::Instant;

use crate::future::{IntervalStream, SessionClose};
use crate::middleware::rpc::{RpcService, RpcServiceCfg};
use crate::server::{handle_rpc_call, ConnectionState, ServerConfig};
use crate::{HttpBody, HttpRequest, HttpResponse, PingConfig, LOG_TARGET};

use futures_util::future::{self, Either};
use futures_util::io::{BufReader, BufWriter};
use futures_util::{Future, StreamExt, TryStreamExt};
use hyper::upgrade::Upgraded;
use hyper_util::rt::TokioIo;
use jsonrpsee_core::middleware::{RpcServiceBuilder, RpcServiceT};
use jsonrpsee_core::server::{BoundedSubscriptions, MethodSink, Methods};
use jsonrpsee_types::error::{reject_too_big_request, ErrorCode};
use jsonrpsee_types::Id;
use soketto::connection::Error as SokettoError;
use soketto::data::ByteSlice125;

use tokio::sync::{mpsc, oneshot};
use tokio::time::{interval, interval_at};
use tokio_stream::wrappers::ReceiverStream;
use tokio_util::compat::{Compat, TokioAsyncReadCompatExt};

pub(crate) type Sender = soketto::Sender<BufReader<BufWriter<Compat<TokioIo<Upgraded>>>>>;
pub(crate) type Receiver = soketto::Receiver<BufReader<BufWriter<Compat<TokioIo<Upgraded>>>>>;

pub use soketto::handshake::http::is_upgrade_request;

enum Incoming {
	Data(Vec<u8>),
	Pong,
}

pub(crate) async fn send_message(sender: &mut Sender, response: String) -> Result<(), SokettoError> {
	sender.send_text_owned(response).await?;
	sender.flush().await.map_err(Into::into)
}

pub(crate) async fn send_ping(sender: &mut Sender) -> Result<(), SokettoError> {
	tracing::debug!(target: LOG_TARGET, "Send ping");
	// Submit empty slice as "optional" parameter.
	let slice: &[u8] = &[];
	// Byte slice fails if the provided slice is larger than 125 bytes.
	let byte_slice = ByteSlice125::try_from(slice).expect("Empty slice should fit into ByteSlice125");
	sender.send_ping(byte_slice).await?;
	sender.flush().await.map_err(Into::into)
}

pub(crate) struct BackgroundTaskParams<S> {
	pub(crate) server_cfg: ServerConfig,
	pub(crate) conn: ConnectionState,
	pub(crate) ws_sender: Sender,
	pub(crate) ws_receiver: Receiver,
	pub(crate) rpc_service: S,
	pub(crate) sink: MethodSink,
	pub(crate) rx: mpsc::Receiver<String>,
	pub(crate) pending_calls_completed: mpsc::Receiver<()>,
	pub(crate) on_session_close: Option<SessionClose>,
	pub(crate) extensions: http::Extensions,
}

pub(crate) async fn background_task<S>(params: BackgroundTaskParams<S>)
where
	for<'a> S: RpcServiceT<'a> + Send + Sync + 'static,
{
	let BackgroundTaskParams {
		server_cfg,
		conn,
		ws_sender,
		ws_receiver,
		rpc_service,
		sink,
		rx,
		pending_calls_completed,
		mut on_session_close,
		extensions,
	} = params;
	let ServerConfig { ping_config, batch_requests_config, max_request_body_size, .. } = server_cfg;

	let (conn_tx, conn_rx) = oneshot::channel();

	// Spawn another task that sends out the responses on the Websocket.
	let send_task_handle = tokio::spawn(send_task(rx, ws_sender, ping_config, conn_rx));

	let stopped = conn.stop_handle.clone().shutdown();
	let rpc_service = Arc::new(rpc_service);
	let mut missed_pings = 0;

	tokio::pin!(stopped);

	let ws_stream = futures_util::stream::unfold(ws_receiver, |mut receiver| async {
		let mut data = Vec::new();
		match receiver.receive(&mut data).await {
			Ok(soketto::Incoming::Data(_)) => Some((Ok(Incoming::Data(data)), receiver)),
			Ok(soketto::Incoming::Pong(_)) => Some((Ok(Incoming::Pong), receiver)),
			Ok(soketto::Incoming::Closed(_)) | Err(SokettoError::Closed) => None,
			// The closing reason is already logged by `soketto` trace log level.
			// Return the `Closed` error to avoid logging unnecessary warnings on clean shutdown.
			Err(e) => Some((Err(e), receiver)),
		}
	})
	.fuse();

	tokio::pin!(ws_stream);

	let result = loop {
		let data = match try_recv(&mut ws_stream, stopped, ping_config, &mut missed_pings).await {
			Receive::ConnectionClosed => break Ok(Shutdown::ConnectionClosed),
			Receive::Stopped => break Ok(Shutdown::Stopped),
			Receive::Ok(data, stop) => {
				stopped = stop;
				data
			}
			Receive::Err(err, stop) => {
				stopped = stop;

				match err {
					SokettoError::Closed => {
						break Ok(Shutdown::ConnectionClosed);
					}
					SokettoError::MessageTooLarge { current, maximum } => {
						tracing::debug!(
							target: LOG_TARGET,
							"WS recv error: message too large current={}/max={}",
							current,
							maximum
						);
						if sink.send_error(Id::Null, reject_too_big_request(max_request_body_size)).await.is_err() {
							break Ok(Shutdown::ConnectionClosed);
						}

						continue;
					}
					err => {
						tracing::debug!(target: LOG_TARGET, "WS error: {}; terminate connection: {}", err, conn.conn_id);
						break Err(err);
					}
				};
			}
		};

		let rpc_service = rpc_service.clone();
		let sink = sink.clone();
		let extensions = extensions.clone();

		tokio::spawn(async move {
			let first_non_whitespace = data.iter().enumerate().take(128).find(|(_, byte)| !byte.is_ascii_whitespace());

			let (idx, is_single) = match first_non_whitespace {
				Some((start, b'{')) => (start, true),
				Some((start, b'[')) => (start, false),
				_ => {
					_ = sink.send_error(Id::Null, ErrorCode::ParseError.into()).await;
					return;
				}
			};

<<<<<<< HEAD
			let rp = handle_rpc_call(&data[idx..], is_single, batch_requests_config, &*rpc_service, extensions).await;
=======
			if let Some(rp) = handle_rpc_call(
				&data[idx..],
				is_single,
				batch_requests_config,
				max_response_body_size,
				&*rpc_service,
				extensions,
			)
			.await
			{
				if !rp.is_subscription() {
					let is_success = rp.is_success();
					let (serialized_rp, mut on_close, _) = rp.into_parts();

					// The connection is closed, just quit.
					if sink.send(serialized_rp).await.is_err() {
						return;
					}
>>>>>>> ddd7e6ac

			if !rp.is_subscription() || !rp.is_notification() {
				let is_success = rp.is_success();
				let (serialized_rp, mut on_close) = rp.into_parts();

				// The connection is closed, just quit.
				if sink.send(serialized_rp).await.is_err() {
					return;
				}

				// Notify that the message has been sent out to the internal
				// WebSocket buffer.
				if let Some(n) = on_close.take() {
					n.notify(is_success);
				}
			}
		});
	};

	// Drive all running methods to completion.
	// **NOTE** Do not return early in this function. This `await` needs to run to guarantee
	// proper drop behaviour.
	drop(rpc_service);
	graceful_shutdown(result, pending_calls_completed, ws_stream, conn_tx, send_task_handle).await;

	drop(conn);

	if let Some(c) = on_session_close.take() {
		c.close();
	}
}

/// A task that waits for new messages via the `rx channel` and sends them out on the `WebSocket`.
async fn send_task(
	rx: mpsc::Receiver<String>,
	mut ws_sender: Sender,
	ping_config: Option<PingConfig>,
	stop: oneshot::Receiver<()>,
) {
	let ping_interval = match ping_config {
		None => IntervalStream::pending(),
		// NOTE: we are emitted a tick here immediately to sync
		// with how the receive task work because it starts measuring the pong
		// when it starts up.
		Some(p) => IntervalStream::new(interval(p.ping_interval)),
	};
	let rx = ReceiverStream::new(rx);

	tokio::pin!(ping_interval, rx, stop);

	// Received messages from the WebSocket.
	let mut rx_item = rx.next();
	let next_ping = ping_interval.next();
	let mut futs = future::select(next_ping, stop);

	loop {
		// Ensure select is cancel-safe by fetching and storing the `rx_item` that did not finish yet.
		// Note: Although, this is cancel-safe already, avoid using `select!` macro for future proofing.
		match future::select(rx_item, futs).await {
			// Received message.
			Either::Left((Some(response), not_ready)) => {
				// If websocket message send fail then terminate the connection.
				if let Err(err) = send_message(&mut ws_sender, response).await {
					tracing::debug!(target: LOG_TARGET, "WS send error: {}", err);
					break;
				}

				rx_item = rx.next();
				futs = not_ready;
			}

			// Nothing else to receive.
			Either::Left((None, _)) => {
				break;
			}

			// Handle timer intervals.
			Either::Right((Either::Left((_instant, _stopped)), next_rx)) => {
				stop = _stopped;
				if let Err(err) = send_ping(&mut ws_sender).await {
					tracing::debug!(target: LOG_TARGET, "WS send ping error: {}", err);
					break;
				}

				rx_item = next_rx;
				futs = future::select(ping_interval.next(), stop);
			}
			Either::Right((Either::Right((_stopped, _)), _)) => {
				// server has stopped
				break;
			}
		}
	}

	// Terminate connection and send close message.
	let _ = ws_sender.close().await;
	rx.close();
}

enum Receive<S> {
	ConnectionClosed,
	Stopped,
	Err(SokettoError, S),
	Ok(Vec<u8>, S),
}

/// Attempts to read data from WebSocket fails if the server was stopped.
async fn try_recv<T, S>(
	ws_stream: &mut T,
	mut stopped: S,
	ping_config: Option<PingConfig>,
	missed_pings: &mut usize,
) -> Receive<S>
where
	S: Future<Output = ()> + Unpin,
	T: StreamExt<Item = Result<Incoming, SokettoError>> + Unpin,
{
	let mut last_active = Instant::now();
	let inactivity_check = match ping_config {
		Some(p) => IntervalStream::new(interval_at(tokio::time::Instant::now() + p.ping_interval, p.ping_interval)),
		None => IntervalStream::pending(),
	};

	tokio::pin!(inactivity_check);

	let mut futs = futures_util::future::select(ws_stream.next(), inactivity_check.next());

	loop {
		match futures_util::future::select(futs, stopped).await {
			// The connection is closed.
			Either::Left((Either::Left((None, _)), _)) => break Receive::ConnectionClosed,
			// The message has been received, we are done
			Either::Left((Either::Left((Some(Ok(Incoming::Data(d))), _)), s)) => break Receive::Ok(d, s),
			// Got a pong response, update our "last seen" timestamp.
			Either::Left((Either::Left((Some(Ok(Incoming::Pong)), inactive)), s)) => {
				last_active = Instant::now();
				stopped = s;
				futs = futures_util::future::select(ws_stream.next(), inactive);
			}
			// Received an error, terminate the connection.
			Either::Left((Either::Left((Some(Err(e)), _)), s)) => break Receive::Err(e, s),
			// Max inactivity timeout fired, check if the connection has been idle too long.
			Either::Left((Either::Right((_instant, rcv)), s)) => {
				if let Some(p) = ping_config {
					if last_active.elapsed() > p.inactive_limit {
						*missed_pings += 1;

						if *missed_pings >= p.max_failures {
							tracing::debug!(
								target: LOG_TARGET,
								"WS ping/pong inactivity limit `{}` exceeded; closing connection",
								p.max_failures,
							);
							break Receive::ConnectionClosed;
						}
					}
				}

				stopped = s;
				futs = futures_util::future::select(rcv, inactivity_check.next());
			}
			// Server has been stopped.
			Either::Right(_) => break Receive::Stopped,
		}
	}
}

#[derive(Debug, Copy, Clone)]
pub(crate) enum Shutdown {
	Stopped,
	ConnectionClosed,
}

/// Enforce a graceful shutdown.
///
/// This will return once the connection has been terminated or all pending calls have been executed.
async fn graceful_shutdown<S>(
	result: Result<Shutdown, SokettoError>,
	pending_calls: mpsc::Receiver<()>,
	ws_stream: S,
	mut conn_tx: oneshot::Sender<()>,
	send_task_handle: tokio::task::JoinHandle<()>,
) where
	S: StreamExt<Item = Result<Incoming, SokettoError>> + Unpin,
{
	let pending_calls = ReceiverStream::new(pending_calls);

	if let Ok(Shutdown::Stopped) = result {
		let graceful_shutdown = pending_calls.for_each(|_| async {});
		let disconnect = ws_stream.try_for_each(|_| async { Ok(()) });

		tokio::select! {
			_ = graceful_shutdown => {}
			res = disconnect => {
				if let Err(err) = res {
					tracing::warn!(target: LOG_TARGET, "Graceful shutdown terminated because of error: `{err}`");
				}
			}
			_ = conn_tx.closed() => {}
		}
	}

	// Send a message to close down the "send task".
	_ = conn_tx.send(());
	// Ensure that send task has been closed.
	_ = send_task_handle.await;
}

/// Low-level API that tries to upgrade the HTTP connection to a WebSocket connection.
///
/// Returns `Ok((http_response, conn_fut))` if the WebSocket connection was successfully established
/// otherwise `Err(http_response)`.
///
/// `conn_fut` is a future that drives the WebSocket connection
/// and if it's dropped the connection will be closed.
///
/// Because this API depends on [`hyper`] the response needs to be sent
/// to complete the HTTP request.
///
/// ```no_run
/// use jsonrpsee_server::{ws, ServerConfig, Methods, ConnectionState, HttpRequest, HttpResponse};
/// use jsonrpsee_server::middleware::rpc::{RpcServiceBuilder, RpcServiceT, RpcService};
///
/// async fn handle_websocket_conn<L>(
///     req: HttpRequest,
///     server_cfg: ServerConfig,
///     methods: impl Into<Methods> + 'static,
///     conn: ConnectionState,
///     rpc_middleware: RpcServiceBuilder<L>,
///     mut disconnect: tokio::sync::mpsc::Receiver<()>
/// ) -> HttpResponse
/// where
///     L: for<'a> tower::Layer<RpcService> + 'static,
///     <L as tower::Layer<RpcService>>::Service: Send + Sync + 'static,
///     for<'a> <L as tower::Layer<RpcService>>::Service: RpcServiceT<'a> + 'static,
/// {
///   match ws::connect(req, server_cfg, methods, conn, rpc_middleware).await {
///     Ok((rp, conn_fut)) => {
///         tokio::spawn(async move {
///             // Keep the connection alive until
///             // a close signal is sent.
///             tokio::select! {
///                 _ = conn_fut => (),
///                 _ = disconnect.recv() => (),
///             }
///         });
///         rp
///     }
///     Err(rp) => rp,
///   }
/// }
/// ```
pub async fn connect<L, B>(
	req: HttpRequest<B>,
	server_cfg: ServerConfig,
	methods: impl Into<Methods>,
	conn: ConnectionState,
	rpc_middleware: RpcServiceBuilder<L>,
) -> Result<(HttpResponse, impl Future<Output = ()>), HttpResponse>
where
	L: for<'a> tower::Layer<RpcService>,
	<L as tower::Layer<RpcService>>::Service: Send + Sync + 'static,
	for<'a> <L as tower::Layer<RpcService>>::Service: RpcServiceT<'a>,
{
	let mut server = soketto::handshake::http::Server::new();

	match server.receive_request(&req) {
		Ok(response) => {
			let (tx, rx) = mpsc::channel::<String>(server_cfg.message_buffer_capacity as usize);
			let sink = MethodSink::new(tx);

			// On each method call the `pending_calls` is cloned
			// then when all pending_calls are dropped
			// a graceful shutdown can has occur.
			let (pending_calls, pending_calls_completed) = mpsc::channel::<()>(1);

			let rpc_service_cfg = RpcServiceCfg::CallsAndSubscriptions {
				bounded_subscriptions: BoundedSubscriptions::new(server_cfg.max_subscriptions_per_connection),
				id_provider: server_cfg.id_provider.clone(),
				sink: sink.clone(),
				_pending_calls: pending_calls,
			};

			let rpc_service = RpcService::new(
				methods.into(),
				server_cfg.max_response_body_size as usize,
				conn.conn_id.into(),
				rpc_service_cfg,
			);

			let rpc_service = rpc_middleware.service(rpc_service);

			// Note: This can't possibly be fulfilled until the HTTP response
			// is returned below, so that's why it's a separate async block
			let fut = async move {
				let extensions = req.extensions().clone();

				let upgraded = match hyper::upgrade::on(req).await {
					Ok(upgraded) => upgraded,
					Err(e) => {
						tracing::debug!(target: LOG_TARGET, "WS upgrade handshake failed: {}", e);
						return;
					}
				};

				let io = TokioIo::new(upgraded);

				let stream = BufReader::new(BufWriter::new(io.compat()));
				let mut ws_builder = server.into_builder(stream);
				ws_builder.set_max_message_size(server_cfg.max_response_body_size as usize);
				let (sender, receiver) = ws_builder.finish();

				let params = BackgroundTaskParams {
					server_cfg,
					conn,
					ws_sender: sender,
					ws_receiver: receiver,
					rpc_service,
					sink,
					rx,
					pending_calls_completed,
					on_session_close: None,
					extensions,
				};

				background_task(params).await;
			};

			Ok((response.map(|()| HttpBody::default()), fut))
		}
		Err(e) => {
			tracing::debug!(target: LOG_TARGET, "WS upgrade handshake failed: {}", e);
			Err(HttpResponse::new(HttpBody::from(format!("WS upgrade handshake failed: {e}"))))
		}
	}
}<|MERGE_RESOLUTION|>--- conflicted
+++ resolved
@@ -157,32 +157,11 @@
 				}
 			};
 
-<<<<<<< HEAD
 			let rp = handle_rpc_call(&data[idx..], is_single, batch_requests_config, &*rpc_service, extensions).await;
-=======
-			if let Some(rp) = handle_rpc_call(
-				&data[idx..],
-				is_single,
-				batch_requests_config,
-				max_response_body_size,
-				&*rpc_service,
-				extensions,
-			)
-			.await
-			{
-				if !rp.is_subscription() {
-					let is_success = rp.is_success();
-					let (serialized_rp, mut on_close, _) = rp.into_parts();
-
-					// The connection is closed, just quit.
-					if sink.send(serialized_rp).await.is_err() {
-						return;
-					}
->>>>>>> ddd7e6ac
 
 			if !rp.is_subscription() || !rp.is_notification() {
 				let is_success = rp.is_success();
-				let (serialized_rp, mut on_close) = rp.into_parts();
+				let (serialized_rp, mut on_close, _) = rp.into_parts();
 
 				// The connection is closed, just quit.
 				if sink.send(serialized_rp).await.is_err() {
