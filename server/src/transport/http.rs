--- conflicted
+++ resolved
@@ -93,23 +93,11 @@
 				}
 			};
 
-<<<<<<< HEAD
 			let rp = handle_rpc_call(&body, is_single, batch_config, &rpc_service, parts.extensions).await;
 
 			// If the response is empty it means that it was a notification or empty batch.
 			// For HTTP these are just ACK:ed with a empty body.
 			response::ok_response(rp.into_result())
-=======
-			if let Some(rp) =
-				handle_rpc_call(&body, is_single, batch_config, max_response_size, &rpc_service, parts.extensions).await
-			{
-				response::from_method_response(rp)
-			} else {
-				// If the response is empty it means that it was a notification or empty batch.
-				// For HTTP these are just ACK:ed with a empty body.
-				response::ok_response("")
-			}
->>>>>>> ddd7e6ac
 		}
 		// Error scenarios:
 		Method::POST => response::unsupported_content_type(),
