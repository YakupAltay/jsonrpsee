// Copyright 2019-2021 Parity Technologies (UK) Ltd.
//
// Permission is hereby granted, free of charge, to any
// person obtaining a copy of this software and associated
// documentation files (the "Software"), to deal in the
// Software without restriction, including without
// limitation the rights to use, copy, modify, merge,
// publish, distribute, sublicense, and/or sell copies of
// the Software, and to permit persons to whom the Software
// is furnished to do so, subject to the following
// conditions:
//
// The above copyright notice and this permission notice
// shall be included in all copies or substantial portions
// of the Software.
//
// THE SOFTWARE IS PROVIDED "AS IS", WITHOUT WARRANTY OF
// ANY KIND, EXPRESS OR IMPLIED, INCLUDING BUT NOT LIMITED
// TO THE WARRANTIES OF MERCHANTABILITY, FITNESS FOR A
// PARTICULAR PURPOSE AND NONINFRINGEMENT. IN NO EVENT
// SHALL THE AUTHORS OR COPYRIGHT HOLDERS BE LIABLE FOR ANY
// CLAIM, DAMAGES OR OTHER LIABILITY, WHETHER IN AN ACTION
// OF CONTRACT, TORT OR OTHERWISE, ARISING FROM, OUT OF OR
// IN CONNECTION WITH THE SOFTWARE OR THE USE OR OTHER
// DEALINGS IN THE SOFTWARE.

#![cfg(test)]
#![allow(clippy::disallowed_names)]

mod helpers;

use std::net::SocketAddr;
use std::sync::Arc;
use std::sync::atomic::AtomicBool;
use std::time::Duration;

use futures::stream::FuturesUnordered;
use futures::{StreamExt, TryStreamExt, channel::mpsc};
use helpers::{
	connect_over_socks_stream, init_logger, pipe_from_stream_and_drop, server, server_with_cors,
	server_with_health_api, server_with_subscription, server_with_subscription_and_handle,
};
use http_body_util::BodyExt;
use hyper::http::HeaderValue;
use hyper_util::rt::TokioExecutor;
use jsonrpsee::core::client::SubscriptionCloseReason;
use jsonrpsee::core::client::{ClientT, Error, IdKind, Subscription, SubscriptionClientT};
use jsonrpsee::core::params::{ArrayParams, BatchRequestBuilder};
use jsonrpsee::core::server::SubscriptionMessage;
use jsonrpsee::core::{JsonValue, StringError};
use jsonrpsee::http_client::HttpClientBuilder;
use jsonrpsee::server::middleware::http::HostFilterLayer;
use jsonrpsee::server::{ConnectionGuard, ServerBuilder, ServerConfig, ServerHandle};
use jsonrpsee::types::error::{ErrorObject, UNKNOWN_ERROR_CODE};
use jsonrpsee::ws_client::WsClientBuilder;
use jsonrpsee::{ResponsePayload, RpcModule, rpc_params};
use jsonrpsee_test_utils::TimeoutFutureExt;
use tokio::time::interval;
use tokio_stream::wrappers::IntervalStream;
use tower_http::cors::CorsLayer;

use crate::helpers::server_with_sleeping_subscription;

type HttpBody = http_body_util::Full<hyper::body::Bytes>;

#[tokio::test]
async fn ws_subscription_works() {
	init_logger();

	let server_addr = server_with_subscription().await;
	let server_url = format!("ws://{}", server_addr);
	let client = WsClientBuilder::default().build(&server_url).await.unwrap();
	let mut hello_sub: Subscription<String> =
		client.subscribe("subscribe_hello", rpc_params![], "unsubscribe_hello").await.unwrap();
	let mut foo_sub: Subscription<u64> =
		client.subscribe("subscribe_foo", rpc_params![], "unsubscribe_foo").await.unwrap();

	for _ in 0..10 {
		let hello = hello_sub.next().await.unwrap().unwrap();
		let foo = foo_sub.next().await.unwrap().unwrap();
		assert_eq!(hello, "hello from subscription".to_string());
		assert_eq!(foo, 1337);
	}
}

#[tokio::test]
async fn ws_subscription_works_over_proxy_stream() {
	init_logger();

	let server_addr = server_with_subscription().await;
	let target_url = format!("ws://{}", server_addr);

	let socks_stream = connect_over_socks_stream(server_addr).await;
	let client = WsClientBuilder::default().build_with_stream(target_url, socks_stream).await.unwrap();

	let mut hello_sub: Subscription<String> =
		client.subscribe("subscribe_hello", rpc_params![], "unsubscribe_hello").await.unwrap();
	let mut foo_sub: Subscription<u64> =
		client.subscribe("subscribe_foo", rpc_params![], "unsubscribe_foo").await.unwrap();

	for _ in 0..10 {
		let hello = hello_sub.next().await.unwrap().unwrap();
		let foo = foo_sub.next().await.unwrap().unwrap();
		assert_eq!(hello, "hello from subscription".to_string());
		assert_eq!(foo, 1337);
	}
}

#[tokio::test]
async fn ws_unsubscription_works() {
	init_logger();

	let (tx, mut rx) = futures::channel::mpsc::channel(1);
	let server_addr = server_with_sleeping_subscription(tx).await;
	let server_url = format!("ws://{}", server_addr);
	let client = WsClientBuilder::default().build(&server_url).await.unwrap();

	let sub: Subscription<usize> =
		client.subscribe("subscribe_sleep", rpc_params![], "unsubscribe_sleep").await.unwrap();

	sub.unsubscribe().with_default_timeout().await.unwrap().unwrap();

	let res = rx.next().with_default_timeout().await.expect("Test must complete in 1 min");
	// When the subscription is closed a message is sent out on this channel.
	assert!(res.is_some());
}

#[tokio::test]
async fn ws_unsubscription_works_over_proxy_stream() {
	init_logger();

	let (tx, mut rx) = futures::channel::mpsc::channel(1);
	let server_addr = server_with_sleeping_subscription(tx).await;
	let server_url = format!("ws://{}", server_addr);

	let socks_stream = connect_over_socks_stream(server_addr).await;
	let client = WsClientBuilder::default().build_with_stream(&server_url, socks_stream).await.unwrap();

	let sub: Subscription<usize> =
		client.subscribe("subscribe_sleep", rpc_params![], "unsubscribe_sleep").await.unwrap();

	sub.unsubscribe().with_default_timeout().await.unwrap().unwrap();

	let res = rx.next().with_default_timeout().await.expect("Test must complete in 1 min");
	// When the subscription is closed a message is sent out on this channel.
	assert!(res.is_some());
}

#[tokio::test]
async fn ws_subscription_with_input_works() {
	init_logger();

	let server_addr = server_with_subscription().await;
	let server_url = format!("ws://{}", server_addr);
	let client = WsClientBuilder::default().build(&server_url).await.unwrap();
	let mut add_one: Subscription<u64> =
		client.subscribe("subscribe_add_one", rpc_params![1], "unsubscribe_add_one").await.unwrap();

	for i in 2..4 {
		let next = add_one.next().await.unwrap().unwrap();
		assert_eq!(next, i);
	}
}

#[tokio::test]
async fn ws_subscription_with_input_works_over_proxy_stream() {
	init_logger();

	let server_addr = server_with_subscription().await;
	let server_url = format!("ws://{}", server_addr);

	let socks_stream = connect_over_socks_stream(server_addr).await;
	let client = WsClientBuilder::default().build_with_stream(&server_url, socks_stream).await.unwrap();

	let mut add_one: Subscription<u64> =
		client.subscribe("subscribe_add_one", rpc_params![1], "unsubscribe_add_one").await.unwrap();

	for i in 2..4 {
		let next = add_one.next().await.unwrap().unwrap();
		assert_eq!(next, i);
	}
}

#[tokio::test]
async fn ws_method_call_works() {
	init_logger();

	let server_addr = server().await;
	let server_url = format!("ws://{}", server_addr);
	let client = WsClientBuilder::default().build(&server_url).await.unwrap();
	let response: String = client.request("say_hello", rpc_params![]).await.unwrap();
	assert_eq!(&response, "hello");
}

#[tokio::test]
async fn ws_method_call_works_over_proxy_stream() {
	init_logger();

	let server_addr = server().await;
	let server_url = format!("ws://{}", server_addr);

	let socks_stream = connect_over_socks_stream(server_addr).await;

	let client = WsClientBuilder::default().build_with_stream(&server_url, socks_stream).await.unwrap();
	let response: String = client.request("say_hello", rpc_params![]).await.unwrap();
	assert_eq!(&response, "hello");
}

#[tokio::test]
async fn connection_id_extension_with_different_ws_clients() {
	init_logger();

	let server_addr = server().await;
	let server_url = format!("ws://{}", server_addr);
	let client = WsClientBuilder::default().build(&server_url).await.unwrap();

	// Connection ID does not change for the same client.
	let connection_id: usize = client.request("get_connection_id", rpc_params![]).await.unwrap();
	let identical_connection_id: usize = client.request("get_connection_id", rpc_params![]).await.unwrap();
	assert_eq!(connection_id, identical_connection_id);

	// Connection ID is different for different clients.
	let second_client = WsClientBuilder::default().build(&server_url).await.unwrap();
	let second_connection_id: usize = second_client.request("get_connection_id", rpc_params![]).await.unwrap();
	assert_ne!(connection_id, second_connection_id);
}

#[tokio::test]
async fn connection_guard_extension_with_different_ws_clients() {
	init_logger();

	let server_addr = server().await;
	let server_url = format!("ws://{}", server_addr);

	// First connected retrieves initial information from ConnectionGuard.
	let first_client = WsClientBuilder::default().build(&server_url).await.unwrap();
	let first_max_connections: usize = first_client.request("get_max_connections", rpc_params![]).await.unwrap();
	let first_available_connections: usize =
		first_client.request("get_available_connections", rpc_params![]).await.unwrap();

	assert_eq!(first_available_connections, first_max_connections - 1);

	// Second client ensure max connections stays the same, but available connections is decreased.
	let second_client = WsClientBuilder::default().build(&server_url).await.unwrap();
	let second_max_connections: usize = second_client.request("get_max_connections", rpc_params![]).await.unwrap();
	let second_available_connections: usize =
		second_client.request("get_available_connections", rpc_params![]).await.unwrap();

	assert_eq!(second_max_connections, first_max_connections);
	assert_eq!(second_available_connections, second_max_connections - 2);
}

#[tokio::test]
async fn ws_method_call_str_id_works() {
	init_logger();

	let server_addr = server().await;
	let server_url = format!("ws://{}", server_addr);
	let client = WsClientBuilder::default().id_format(IdKind::String).build(&server_url).await.unwrap();
	let response: String = client.request("say_hello", rpc_params![]).await.unwrap();
	assert_eq!(&response, "hello");
}

#[tokio::test]
async fn ws_method_call_str_id_works_over_proxy_stream() {
	init_logger();

	let server_addr = server().await;
	let server_url = format!("ws://{}", server_addr);

	let socks_stream = connect_over_socks_stream(server_addr).await;

	let client = WsClientBuilder::default()
		.id_format(IdKind::String)
		.build_with_stream(&server_url, socks_stream)
		.await
		.unwrap();
	let response: String = client.request("say_hello", rpc_params![]).await.unwrap();
	assert_eq!(&response, "hello");
}

#[tokio::test]
async fn http_method_call_works() {
	init_logger();

	let server_addr = server().await;
	let uri = format!("http://{}", server_addr);
	let client = HttpClientBuilder::default().build(&uri).unwrap();
	let response: String = client.request("say_hello", rpc_params![]).await.unwrap();
	assert_eq!(&response, "hello");
}

#[tokio::test]
async fn http_method_call_str_id_works() {
	init_logger();

	let server_addr = server().await;
	let uri = format!("http://{}", server_addr);
	let client = HttpClientBuilder::default().id_format(IdKind::String).build(&uri).unwrap();
	let response: String = client.request("say_hello", rpc_params![]).await.unwrap();
	assert_eq!(&response, "hello");
}

#[tokio::test]
async fn ws_subscription_several_clients() {
	init_logger();

	let server_addr = server_with_subscription().await;
	let server_url = format!("ws://{}", server_addr);

	let mut clients = Vec::with_capacity(10);
	for _ in 0..10 {
		let client = WsClientBuilder::default().build(&server_url).await.unwrap();
		let hello_sub: Subscription<JsonValue> =
			client.subscribe("subscribe_hello", rpc_params![], "unsubscribe_hello").await.unwrap();
		let foo_sub: Subscription<JsonValue> =
			client.subscribe("subscribe_foo", rpc_params![], "unsubscribe_foo").await.unwrap();
		clients.push((client, hello_sub, foo_sub))
	}
}

#[tokio::test]
async fn ws_subscription_several_clients_with_drop() {
	init_logger();

	let server_addr = server_with_subscription().await;
	let server_url = format!("ws://{}", server_addr);

	let mut clients = Vec::with_capacity(10);
	for _ in 0..10 {
		let client = WsClientBuilder::default()
			.max_buffer_capacity_per_subscription(u32::MAX as usize)
			.build(&server_url)
			.await
			.unwrap();
		let hello_sub: Subscription<String> =
			client.subscribe("subscribe_hello", rpc_params![], "unsubscribe_hello").await.unwrap();
		let foo_sub: Subscription<u64> =
			client.subscribe("subscribe_foo", rpc_params![], "unsubscribe_foo").await.unwrap();
		clients.push((client, hello_sub, foo_sub))
	}

	for _ in 0..10 {
		for (_client, hello_sub, foo_sub) in &mut clients {
			let hello = hello_sub.next().await.unwrap().unwrap();
			let foo = foo_sub.next().await.unwrap().unwrap();
			assert_eq!(&hello, "hello from subscription");
			assert_eq!(foo, 1337);
		}
	}

	for i in 0..5 {
		let (client, hello_sub, foo_sub) = clients.remove(i);
		drop(hello_sub);
		drop(foo_sub);
		assert!(client.is_connected());
		drop(client);
	}

	// make sure nothing weird happened after dropping half of the clients (should be `unsubscribed` in the server)
	// would be good to know that subscriptions actually were removed but not possible to verify at
	// this layer.
	for _ in 0..10 {
		for (client, hello_sub, foo_sub) in &mut clients {
			assert!(client.is_connected());
			let hello = hello_sub.next().await.unwrap().unwrap();
			let foo = foo_sub.next().await.unwrap().unwrap();
			assert_eq!(&hello, "hello from subscription");
			assert_eq!(foo, 1337);
		}
	}
}

#[tokio::test]
async fn ws_subscription_close_on_lagging() {
	init_logger();

	let server_addr = server_with_subscription().await;
	let server_url = format!("ws://{}", server_addr);

	let client = WsClientBuilder::default().max_buffer_capacity_per_subscription(4).build(&server_url).await.unwrap();
	let mut hello_sub: Subscription<JsonValue> =
		client.subscribe("subscribe_hello", rpc_params![], "unsubscribe_hello").await.unwrap();

	// Don't poll the subscription stream for 2 seconds, should be full now.
	tokio::time::sleep(Duration::from_secs(2)).await;

	// Lagged
	assert!(matches!(hello_sub.close_reason(), Some(SubscriptionCloseReason::Lagged)));

	// Drain the subscription.
	for _ in 0..4 {
		assert!(hello_sub.next().with_default_timeout().await.unwrap().is_some());
	}

	// It should be dropped when lagging.
	assert!(hello_sub.next().with_default_timeout().await.unwrap().is_none());

	// The client should still be useable => make sure it still works.
	let _hello_req: JsonValue = client.request("say_hello", rpc_params![]).await.unwrap();

	// The same subscription should be possible to register again.
	let mut other_sub: Subscription<JsonValue> =
		client.subscribe("subscribe_hello", rpc_params![], "unsubscribe_hello").await.unwrap();

	assert!(other_sub.next().with_default_timeout().await.unwrap().is_some());
	assert!(client.is_connected());
}

#[tokio::test]
async fn ws_making_more_requests_than_allowed_should_not_deadlock() {
	init_logger();

	let server_addr = server().await;
	let server_url = format!("ws://{}", server_addr);
	let client = Arc::new(WsClientBuilder::default().max_concurrent_requests(2).build(&server_url).await.unwrap());

	let mut requests = Vec::new();

	for _ in 0..6 {
		let c = client.clone();
		requests.push(tokio::spawn(async move { c.request::<String, ArrayParams>("say_hello", rpc_params![]).await }));
	}

	for req in requests {
		let _ = req.await.unwrap();
	}
}

#[tokio::test]
async fn https_works() {
	init_logger();

	let client = HttpClientBuilder::default().build("https://kusama-rpc.polkadot.io").unwrap();
	let response: String = client.request("system_chain", rpc_params![]).await.unwrap();
	assert_eq!(&response, "Kusama");
}

#[tokio::test]
async fn wss_works() {
	init_logger();

	let client = WsClientBuilder::default().build("wss://kusama-rpc.polkadot.io").await.unwrap();
	let response: String = client.request("system_chain", rpc_params![]).await.unwrap();
	assert_eq!(&response, "Kusama");
}

#[tokio::test]
async fn ws_unsubscribe_releases_request_slots() {
	init_logger();

	let server_addr = server_with_subscription().await;
	let server_url = format!("ws://{}", server_addr);

	let client = WsClientBuilder::default().max_concurrent_requests(1).build(&server_url).await.unwrap();

	let sub1: Subscription<JsonValue> =
		client.subscribe("subscribe_hello", rpc_params![], "unsubscribe_hello").await.unwrap();
	drop(sub1);
	let _: Subscription<JsonValue> =
		client.subscribe("subscribe_hello", rpc_params![], "unsubscribe_hello").await.unwrap();
}

#[tokio::test]
async fn server_should_be_able_to_close_subscriptions() {
	init_logger();

	let server_addr = server_with_subscription().await;
	let server_url = format!("ws://{}", server_addr);

	let client = WsClientBuilder::default().build(&server_url).await.unwrap();

	let mut sub: Subscription<String> =
		client.subscribe("subscribe_noop", rpc_params![], "unsubscribe_noop").await.unwrap();

	assert!(sub.next().await.is_none());
}

#[tokio::test]
async fn ws_close_pending_subscription_when_server_terminated() {
	init_logger();

	let (server_addr, server_handle) = server_with_subscription_and_handle().await;
	let server_url = format!("ws://{}", server_addr);

	let c1 = WsClientBuilder::default().build(&server_url).await.unwrap();

	let mut sub: Subscription<String> =
		c1.subscribe("subscribe_hello", rpc_params![], "unsubscribe_hello").await.unwrap();

	assert!(matches!(sub.next().await, Some(Ok(_))));

	server_handle.stop().unwrap();
	server_handle.stopped().await;

	let sub2: Result<Subscription<String>, _> =
		c1.subscribe("subscribe_hello", rpc_params![], "unsubscribe_hello").await;

	// no new request should be accepted.
	assert!(sub2.is_err());

	// consume final message
	for _ in 0..2 {
		match sub.next().await {
			// All good, exit test
			None => return,
			// Try again
			_ => continue,
		}
	}

	panic!("subscription keeps sending messages after server shutdown");
}

#[tokio::test]
async fn ws_server_should_stop_subscription_after_client_drop() {
	use futures::{SinkExt, StreamExt, channel::mpsc};
	use jsonrpsee::{RpcModule, server::ServerBuilder};

	init_logger();

	let server = ServerBuilder::default().build("127.0.0.1:0").await.unwrap();
	let server_url = format!("ws://{}", server.local_addr().unwrap());

	let (tx, mut rx) = mpsc::channel(1);
	let mut module = RpcModule::new(tx);

	module
		.register_subscription(
			"subscribe_hello",
			"subscribe_hello",
			"unsubscribe_hello",
			|_, pending, mut tx, _| async move {
				let sink = pending.accept().await?;
				let msg = SubscriptionMessage::from_json(&1)?;
				sink.send(msg).await?;
				sink.closed().await;
				let send_back = Arc::make_mut(&mut tx);
				send_back.feed("Subscription terminated by remote peer").await.unwrap();

				Ok(())
			},
		)
		.unwrap();

	let _handle = server.start(module);

	let client = WsClientBuilder::default().build(&server_url).await.unwrap();

	let mut sub: Subscription<usize> =
		client.subscribe("subscribe_hello", rpc_params![], "unsubscribe_hello").await.unwrap();

	let res = sub.next().await.unwrap().unwrap();

	assert_eq!(res, 1);
	drop(client);
	let close_err = rx.next().await.unwrap();

	// assert that the server received `SubscriptionClosed` after the client was dropped.
	assert_eq!(close_err, "Subscription terminated by remote peer");
}

#[tokio::test]
async fn ws_server_stop_subscription_when_dropped() {
	use jsonrpsee::{RpcModule, server::ServerBuilder};

	init_logger();

	let server = ServerBuilder::default().build("127.0.0.1:0").await.unwrap();
	let server_url = format!("ws://{}", server.local_addr().unwrap());

	let mut module = RpcModule::new(());

	module
		.register_subscription("subscribe_nop", "h", "unsubscribe_nop", |_params, _pending, _ctx, _| async { Ok(()) })
		.unwrap();

	let _handle = server.start(module);
	let client = WsClientBuilder::default().build(&server_url).await.unwrap();

	assert!(client.subscribe::<String, ArrayParams>("subscribe_nop", rpc_params![], "unsubscribe_nop").await.is_err());
}

#[tokio::test]
async fn ws_server_notify_client_on_disconnect() {
	use futures::channel::oneshot;

	init_logger();

	let (server_addr, server_handle) = server_with_subscription_and_handle().await;
	let server_url = format!("ws://{}", server_addr);

	let (up_tx, up_rx) = oneshot::channel();
	let (dis_tx, mut dis_rx) = oneshot::channel();
	let (multiple_tx, multiple_rx) = oneshot::channel();

	tokio::spawn(async move {
		let client = WsClientBuilder::default().build(&server_url).await.unwrap();
		// Validate server is up.
		client.request::<String, ArrayParams>("say_hello", rpc_params![]).await.unwrap();

		// Signal client is waiting for the server to disconnect.
		up_tx.send(()).unwrap();

		client.on_disconnect().await;

		// Signal disconnect finished.
		dis_tx.send(()).unwrap();

		// Call `on_disconnect` a few more times to ensure it does not block.
		client.on_disconnect().await;
		client.on_disconnect().await;
		multiple_tx.send(()).unwrap();
	});

	// Ensure the client validated the server and is waiting for the disconnect.
	up_rx.await.unwrap();

	// Let A = dis_rx try_recv and server stop
	//     B = client on_disconnect
	//
	// Precautionary wait to ensure that a buggy `on_disconnect` (B) cannot be called
	// after the server shutdowns (A).
	tokio::time::sleep(Duration::from_secs(5)).await;

	// Make sure the `on_disconnect` method did not return before stopping the server.
	assert_eq!(dis_rx.try_recv().unwrap(), None);

	server_handle.stop().unwrap();
	server_handle.stopped().await;

	// The `on_disconnect()` method returned.
	dis_rx.await.unwrap();

	// Multiple `on_disconnect()` calls did not block.
	multiple_rx.await.unwrap();
}

#[tokio::test]
async fn ws_server_notify_client_on_disconnect_with_closed_server() {
	init_logger();

	let (server_addr, server_handle) = server_with_subscription_and_handle().await;
	let server_url = format!("ws://{}", server_addr);

	let client = WsClientBuilder::default().build(&server_url).await.unwrap();
	// Validate server is up.
	client.request::<String, ArrayParams>("say_hello", rpc_params![]).await.unwrap();

	// Stop the server.
	server_handle.stop().unwrap();
	server_handle.stopped().await;

	// Ensure `on_disconnect` returns when the call is made after the server is closed.
	client.on_disconnect().await;
}

#[tokio::test]
async fn ws_server_cancels_subscriptions_on_reset_conn() {
	init_logger();

	let (tx, rx) = mpsc::channel(1);
	let server_url = format!("ws://{}", helpers::server_with_sleeping_subscription(tx).await);

	let client = WsClientBuilder::default().build(&server_url).await.unwrap();
	let mut subs = Vec::new();

	for _ in 0..10 {
		subs.push(
			client
				.subscribe::<usize, ArrayParams>("subscribe_sleep", rpc_params![], "unsubscribe_sleep")
				.await
				.unwrap(),
		);
	}

	// terminate connection.
	drop(client);

	let rx_len = rx.take(10).fold(0, |acc, _| async move { acc + 1 }).await;

	assert_eq!(rx_len, 10);
}

#[tokio::test]
async fn ws_server_subscribe_with_stream() {
	init_logger();

	let addr = server_with_subscription().await;
	let server_url = format!("ws://{}", addr);

	let client = WsClientBuilder::default().build(&server_url).await.unwrap();
	let mut sub1: Subscription<usize> =
		client.subscribe("subscribe_5_ints", rpc_params![], "unsubscribe_5_ints").await.unwrap();
	let mut sub2: Subscription<usize> =
		client.subscribe("subscribe_5_ints", rpc_params![], "unsubscribe_5_ints").await.unwrap();

	let (r1, r2) = futures::future::try_join(
		sub1.by_ref().take(2).try_collect::<Vec<_>>(),
		sub2.by_ref().take(3).try_collect::<Vec<_>>(),
	)
	.await
	.unwrap();

	assert_eq!(r1, vec![1, 2]);
	assert_eq!(r2, vec![1, 2, 3]);

	// Be rude, don't run the destructor
	std::mem::forget(sub2);

	// sub1 is still in business, read remaining items.
	assert_eq!(sub1.by_ref().take(3).try_collect::<Vec<usize>>().await.unwrap(), vec![3, 4, 5]);

	assert!(sub1.next().await.is_none());
}

#[tokio::test]
async fn ws_server_pipe_from_stream_should_cancel_tasks_immediately() {
	init_logger();

	let (tx, rx) = mpsc::channel(1);
	let server_url = format!("ws://{}", helpers::server_with_sleeping_subscription(tx).await);

	let client = WsClientBuilder::default().build(&server_url).await.unwrap();
	let mut subs = Vec::new();

	for _ in 0..10 {
		subs.push(
			client.subscribe::<i32, ArrayParams>("subscribe_sleep", rpc_params![], "unsubscribe_sleep").await.unwrap(),
		)
	}

	// This will call the `unsubscribe method`.
	drop(subs);

	let rx_len = rx.take(10).fold(0, |acc, _| async move { acc + 1 }).await;

	assert_eq!(rx_len, 10);
}

#[tokio::test]
async fn ws_batch_works() {
	init_logger();

	let server_addr = server().await;
	let server_url = format!("ws://{}", server_addr);
	let client = WsClientBuilder::default().build(&server_url).await.unwrap();

	let mut batch = BatchRequestBuilder::new();
	batch.insert("say_hello", rpc_params![]).unwrap();
	batch.insert("slow_hello", rpc_params![]).unwrap();

	let res = client.batch_request::<String>(batch).await.unwrap();
	assert_eq!(res.len(), 2);
	assert_eq!(res.num_successful_calls(), 2);
	assert_eq!(res.num_failed_calls(), 0);
	let responses: Vec<_> = res.into_ok().unwrap().collect();
	assert_eq!(responses, vec!["hello".to_string(), "hello".to_string()]);

	let mut batch = BatchRequestBuilder::new();
	batch.insert("say_hello", rpc_params![]).unwrap();
	batch.insert("err", rpc_params![]).unwrap();

	let res = client.batch_request::<String>(batch).await.unwrap();
	assert_eq!(res.len(), 2);
	assert_eq!(res.num_successful_calls(), 1);
	assert_eq!(res.num_failed_calls(), 1);

	let ok_responses: Vec<_> = res.iter().filter_map(|r| r.as_ref().ok()).collect();
	let err_responses: Vec<_> = res
		.iter()
		.filter_map(|r| match r {
			Err(e) => Some(e),
			_ => None,
		})
		.collect();
	assert_eq!(ok_responses, vec!["hello"]);
	assert_eq!(err_responses, vec![&ErrorObject::borrowed(UNKNOWN_ERROR_CODE, "err", None)]);
}

#[tokio::test]
async fn http_batch_works() {
	init_logger();

	let server_addr = server().await;
	let server_url = format!("http://{}", server_addr);
	let client = HttpClientBuilder::default().build(&server_url).unwrap();

	let mut batch = BatchRequestBuilder::new();
	batch.insert("say_hello", rpc_params![]).unwrap();
	batch.insert("slow_hello", rpc_params![]).unwrap();

	let res = client.batch_request::<String>(batch).await.unwrap();
	assert_eq!(res.len(), 2);
	assert_eq!(res.num_successful_calls(), 2);
	assert_eq!(res.num_failed_calls(), 0);
	let responses: Vec<_> = res.into_ok().unwrap().collect();
	assert_eq!(responses, vec!["hello".to_string(), "hello".to_string()]);

	let mut batch = BatchRequestBuilder::new();
	batch.insert("say_hello", rpc_params![]).unwrap();
	batch.insert("err", rpc_params![]).unwrap();

	let res = client.batch_request::<String>(batch).await.unwrap();
	assert_eq!(res.len(), 2);
	assert_eq!(res.num_successful_calls(), 1);
	assert_eq!(res.num_failed_calls(), 1);

	let ok_responses: Vec<_> = res.iter().filter_map(|r| r.as_ref().ok()).collect();
	let err_responses: Vec<_> = res
		.iter()
		.filter_map(|r| match r {
			Err(e) => Some(e),
			_ => None,
		})
		.collect();
	assert_eq!(ok_responses, vec!["hello"]);
	assert_eq!(err_responses, vec![&ErrorObject::borrowed(UNKNOWN_ERROR_CODE, "err", None)]);
}

#[tokio::test]
async fn ws_server_limit_subs_per_conn_works() {
	use futures::StreamExt;
	use jsonrpsee::types::error::{TOO_MANY_SUBSCRIPTIONS_CODE, TOO_MANY_SUBSCRIPTIONS_MSG};
	use jsonrpsee::{RpcModule, server::ServerBuilder};

	init_logger();

	let config = ServerConfig::builder().max_subscriptions_per_connection(10).build();
	let server = ServerBuilder::with_config(config).build("127.0.0.1:0").await.unwrap();
	let server_url = format!("ws://{}", server.local_addr().unwrap());

	let mut module = RpcModule::new(());

	module
		.register_subscription("subscribe_forever", "n", "unsubscribe_forever", |_, pending, _, _| async move {
			let interval = interval(Duration::from_millis(50));
			let stream = IntervalStream::new(interval).map(move |_| 0_usize);

			pipe_from_stream_and_drop(pending, stream).await.map_err(Into::into)
		})
		.unwrap();
	let _handle = server.start(module);

	let c1 = WsClientBuilder::default().build(&server_url).await.unwrap();
	let c2 = WsClientBuilder::default().build(&server_url).await.unwrap();

	let mut subs1 = Vec::new();
	let mut subs2 = Vec::new();

	for _ in 0..10 {
		subs1.push(
			c1.subscribe::<usize, ArrayParams>("subscribe_forever", rpc_params![], "unsubscribe_forever")
				.await
				.unwrap(),
		);
		subs2.push(
			c2.subscribe::<usize, ArrayParams>("subscribe_forever", rpc_params![], "unsubscribe_forever")
				.await
				.unwrap(),
		);
	}

	let err1 = c1.subscribe::<usize, ArrayParams>("subscribe_forever", rpc_params![], "unsubscribe_forever").await;
	let err2 = c1.subscribe::<usize, ArrayParams>("subscribe_forever", rpc_params![], "unsubscribe_forever").await;

	let data = "\"Exceeded max limit of 10\"";

	assert!(
		matches!(err1, Err(Error::Call(err)) if err.code() == TOO_MANY_SUBSCRIPTIONS_CODE && err.message() == TOO_MANY_SUBSCRIPTIONS_MSG && err.data().unwrap().get() == data)
	);
	assert!(
		matches!(err2, Err(Error::Call(err)) if err.code() == TOO_MANY_SUBSCRIPTIONS_CODE && err.message() == TOO_MANY_SUBSCRIPTIONS_MSG && err.data().unwrap().get() == data)
	);
}

#[tokio::test]
async fn ws_server_unsub_methods_should_ignore_sub_limit() {
	use futures::StreamExt;
	use jsonrpsee::core::client::SubscriptionKind;
	use jsonrpsee::{RpcModule, server::ServerBuilder};

	init_logger();

	let config = ServerConfig::builder().max_subscriptions_per_connection(10).build();
	let server = ServerBuilder::with_config(config).build("127.0.0.1:0").await.unwrap();
	let server_url = format!("ws://{}", server.local_addr().unwrap());

	let mut module = RpcModule::new(());

	module
		.register_subscription("subscribe_forever", "n", "unsubscribe_forever", |_, pending, _, _| async {
			let interval = interval(Duration::from_millis(50));
			let stream = IntervalStream::new(interval).map(move |_| 0_usize);

			pipe_from_stream_and_drop(pending, stream).await.map_err(Into::into)
		})
		.unwrap();
	let _handle = server.start(module);

	let client = WsClientBuilder::default().build(&server_url).await.unwrap();

	// Add 10 subscriptions (this should fill our subscription limit for this connection):
	let mut subs = Vec::new();
	for _ in 0..10 {
		subs.push(
			client
				.subscribe::<usize, ArrayParams>("subscribe_forever", rpc_params![], "unsubscribe_forever")
				.await
				.unwrap(),
		);
	}

	// Get the ID of one of them:
	let last_sub = subs.pop().unwrap();
	let last_sub_id = match last_sub.kind() {
		SubscriptionKind::Subscription(id) => id.clone(),
		_ => panic!("Expected a subscription Id to be present"),
	};

	// Manually call the unsubscribe function for this subscription:
	let res: Result<bool, _> = client.request("unsubscribe_forever", rpc_params![last_sub_id]).await;

	// This should not hit any limits, and unsubscription should have worked:
	assert!(res.is_ok(), "Unsubscription method was successfully called");
	assert!(res.unwrap(), "Unsubscription was successful");
}

#[tokio::test]
async fn http_unsupported_methods_dont_work() {
	use hyper::{Method, Request};
	use hyper_util::client::legacy::Client;

	init_logger();
	let server_addr = server().await;

	let http_client = Client::builder(TokioExecutor::new()).build_http();
	let uri = format!("http://{}", server_addr);

	let req_is_client_error = |method| async {
		let req = Request::builder()
			.method(method)
			.uri(&uri)
			.header("content-type", "application/json")
			.body(HttpBody::from(r#"{ "jsonrpc": "2.0", method: "say_hello", "id": 1 }"#))
			.expect("request builder");

		let res = http_client.request(req).await.unwrap();
		res.status().is_client_error()
	};

	for verb in [Method::GET, Method::PUT, Method::PATCH, Method::DELETE] {
		assert!(req_is_client_error(verb).await);
	}
	assert!(!req_is_client_error(Method::POST).await);
}

#[tokio::test]
async fn http_correct_content_type_required() {
	use hyper::{Method, Request};
	use hyper_util::client::legacy::Client;

	init_logger();

	let server_addr = server().await;
	let http_client = Client::builder(TokioExecutor::new()).build_http();
	let uri = format!("http://{}", server_addr);

	// We don't set content-type at all
	let req = Request::builder()
		.method(Method::POST)
		.uri(&uri)
		.body(HttpBody::from(r#"{ "jsonrpc": "2.0", method: "say_hello", "id": 1 }"#))
		.expect("request builder");

	let res = http_client.request(req).await.unwrap();
	assert!(res.status().is_client_error());

	// We use the wrong content-type
	let req = Request::builder()
		.method(Method::POST)
		.uri(&uri)
		.header("content-type", "application/text")
		.body(HttpBody::from(r#"{ "jsonrpc": "2.0", method: "say_hello", "id": 1 }"#))
		.expect("request builder");

	let res = http_client.request(req).await.unwrap();
	assert!(res.status().is_client_error());

	// We use the correct content-type
	let req = Request::builder()
		.method(Method::POST)
		.uri(&uri)
		.header("content-type", "application/json")
		.body(HttpBody::from(r#"{ "jsonrpc": "2.0", method: "say_hello", "id": 1 }"#))
		.expect("request builder");

	let res = http_client.request(req).await.unwrap();
	assert!(res.status().is_success());
}

#[tokio::test]
async fn http_cors_preflight_works() {
	use hyper::{Method, Request};
	use hyper_util::client::legacy::Client;

	init_logger();

	let cors = CorsLayer::new()
		.allow_methods([Method::POST])
		.allow_origin("https://foo.com".parse::<HeaderValue>().unwrap())
		.allow_headers([hyper::header::CONTENT_TYPE]);
	let (server_addr, _handle) = server_with_cors(cors).await;

	let http_client = Client::builder(TokioExecutor::new()).build_http();
	let uri = format!("http://{}", server_addr);

	// First, make a preflight request.
	// See https://developer.mozilla.org/en-US/docs/Web/HTTP/CORS#preflighted_requests for examples.
	// See https://fetch.spec.whatwg.org/#http-cors-protocol for the spec.
	let preflight_req = Request::builder()
		.method(Method::OPTIONS)
		.uri(&uri)
		.header("host", "bar.com") // <- host that request is being sent _to_
		.header("origin", "https://foo.com") // <- where request is being sent _from_
		.header("access-control-request-method", "POST")
		.header("access-control-request-headers", "content-type")
		.body(HttpBody::default())
		.expect("preflight request builder");

	let has = |v: &[String], s| v.iter().any(|v| v == s);

	let preflight_res = http_client.request(preflight_req).await.unwrap();
	let preflight_headers = preflight_res.headers();

	let allow_origins = comma_separated_header_values(preflight_headers, "access-control-allow-origin");
	let allow_methods = comma_separated_header_values(preflight_headers, "access-control-allow-methods");
	let allow_headers = comma_separated_header_values(preflight_headers, "access-control-allow-headers");

	// We expect the preflight response to tell us that our origin, methods and headers are all OK to use.
	// If they aren't, the browser will not make the actual request. Note that if these `access-control-*`
	// headers aren't return, the default is that the origin/method/headers are not allowed, I think.
	assert!(preflight_res.status().is_success());
	assert!(has(&allow_origins, "https://foo.com") || has(&allow_origins, "*"));
	assert!(has(&allow_methods, "post") || has(&allow_methods, "*"));
	assert!(has(&allow_headers, "content-type") || has(&allow_headers, "*"));

	// Assuming that that was successful, we now make the actual request. No CORS headers are needed here
	// as the browser checked their validity in the preflight request.
	let req = Request::builder()
		.method(Method::POST)
		.uri(&uri)
		.header("host", "bar.com")
		.header("origin", "https://foo.com")
		.header("content-type", "application/json")
		.body(HttpBody::from(r#"{ "jsonrpc": "2.0", method: "say_hello", "id": 1 }"#))
		.expect("actual request builder");

	let res = http_client.request(req).await.unwrap();
	assert!(res.status().is_success());
	assert!(has(&allow_origins, "https://foo.com") || has(&allow_origins, "*"));
}

fn comma_separated_header_values(headers: &hyper::HeaderMap, header: &str) -> Vec<String> {
	headers
		.get_all(header)
		.into_iter()
		.flat_map(|value| value.to_str().unwrap().split(',').map(|val| val.trim()))
		.map(|header| header.to_ascii_lowercase())
		.collect()
}

#[tokio::test]
async fn ws_subscribe_with_bad_params() {
	init_logger();

	let server_addr = server_with_subscription().await;
	let server_url = format!("ws://{}", server_addr);
	let client = WsClientBuilder::default().build(&server_url).await.unwrap();

	let err = client
		.subscribe::<serde_json::Value, ArrayParams>("subscribe_add_one", rpc_params!["0x0"], "unsubscribe_add_one")
		.await
		.unwrap_err();
	assert!(matches!(err, Error::Call(_)));
}

#[tokio::test]
async fn http_health_api_works() {
	use hyper::Request;
	use hyper_util::client::legacy::Client;

	init_logger();

	let (server_addr, _handle) = server_with_health_api().await;

	let http_client = Client::builder(TokioExecutor::new()).build_http();
	let uri = format!("http://{}/health", server_addr);

	let req = Request::builder().method("GET").uri(&uri).body(HttpBody::default()).expect("request builder");
	let res = http_client.request(req).await.unwrap();

	assert!(res.status().is_success());

	let bytes = res.into_body().collect().await.unwrap().to_bytes();
	let out = String::from_utf8(bytes.to_vec()).unwrap();
	assert_eq!(out.as_str(), "{\"health\":true}");
}

#[tokio::test]
async fn ws_host_filtering_wildcard_works() {
	use jsonrpsee::server::*;

	init_logger();

	let middleware =
		tower::ServiceBuilder::new().layer(HostFilterLayer::new(["http://localhost:*", "http://127.0.0.1:*"]).unwrap());

	let server = ServerBuilder::default().set_http_middleware(middleware).build("127.0.0.1:0").await.unwrap();
	let mut module = RpcModule::new(());
	let addr = server.local_addr().unwrap();
	module.register_method("say_hello", |_, _, _| "hello").unwrap();

	let _handle = server.start(module);

	let server_url = format!("ws://{}", addr);
	let client = WsClientBuilder::default().build(&server_url).await.unwrap();

	assert!(client.request::<String, ArrayParams>("say_hello", rpc_params![]).await.is_ok());
}

#[tokio::test]
async fn http_host_filtering_wildcard_works() {
	use jsonrpsee::server::*;

	init_logger();

	let middleware =
		tower::ServiceBuilder::new().layer(HostFilterLayer::new(["http://localhost:*", "http://127.0.0.1:*"]).unwrap());

	let server = ServerBuilder::default().set_http_middleware(middleware).build("127.0.0.1:0").await.unwrap();
	let mut module = RpcModule::new(());
	let addr = server.local_addr().unwrap();
	module.register_method("say_hello", |_, _, _| "hello").unwrap();

	let _handle = server.start(module);

	let server_url = format!("http://{}", addr);
	let client = HttpClientBuilder::default().build(&server_url).unwrap();

	assert!(client.request::<String, ArrayParams>("say_hello", rpc_params![]).await.is_ok());
}

#[tokio::test]
async fn deny_invalid_host() {
	use jsonrpsee::server::*;

	init_logger();

	let middleware = tower::ServiceBuilder::new().layer(HostFilterLayer::new(["example.com"]).unwrap());

	let server = Server::builder().set_http_middleware(middleware).build("127.0.0.1:0").await.unwrap();
	let mut module = RpcModule::new(());
	let addr = server.local_addr().unwrap();
	module.register_method("say_hello", |_, _, _| "hello").unwrap();

	let _handle = server.start(module);

	// HTTP
	{
		let server_url = format!("http://{}", addr);
		let client = HttpClientBuilder::default().build(&server_url).unwrap();
		assert!(client.request::<String, _>("say_hello", rpc_params![]).await.is_err());
	}

	// WebSocket
	{
		let server_url = format!("ws://{}", addr);
		let err = WsClientBuilder::default().build(&server_url).await.unwrap_err();
		assert!(
			matches!(err, Error::Transport(e) if e.to_string().contains("Connection rejected with status code: 403"))
		)
	}
}

#[tokio::test]
async fn disable_host_filter_works() {
	use jsonrpsee::server::*;

	init_logger();

	let middleware = tower::ServiceBuilder::new().layer(HostFilterLayer::disable());

	let server = Server::builder().set_http_middleware(middleware).build("127.0.0.1:0").await.unwrap();
	let mut module = RpcModule::new(());
	let addr = server.local_addr().unwrap();
	module.register_method("say_hello", |_, _, _| "hello").unwrap();

	let _handle = server.start(module);

	// HTTP
	{
		let server_url = format!("http://{}", addr);
		let client = HttpClientBuilder::default().build(&server_url).unwrap();
		assert!(client.request::<String, _>("say_hello", rpc_params![]).await.is_ok());
	}

	// WebSocket
	{
		let server_url = format!("ws://{}", addr);
		assert!(WsClientBuilder::default().build(&server_url).await.is_ok());
	}
}

#[tokio::test]
async fn subscription_option_err_is_not_sent() {
	init_logger();

	let server_addr = server_with_subscription().await;
	let server_url = format!("ws://{}", server_addr);
	let client = WsClientBuilder::default().build(&server_url).await.unwrap();

	let mut sub = client
		.subscribe::<serde_json::Value, ArrayParams>("subscribe_option", rpc_params![], "unsubscribe_option")
		.await
		.unwrap();

	// the subscription never gets a special notification so the client doesn't know
	// that it has been closed.
	assert!(sub.next().with_timeout(std::time::Duration::from_secs(10)).await.is_err());
}

#[tokio::test]
async fn subscription_err_is_sent() {
	init_logger();

	let server_addr = server_with_subscription().await;
	let server_url = format!("ws://{}", server_addr);
	let client = WsClientBuilder::default().build(&server_url).await.unwrap();

	let mut sub = client
		.subscribe::<serde_json::Value, ArrayParams>("subscribe_noop", rpc_params![], "unsubscribe_noop")
		.await
		.unwrap();

	// the subscription is closed once the error notification comes.
	assert!(sub.next().await.is_none());
}

#[tokio::test]
async fn subscription_ok_unit_not_sent() {
	init_logger();

	let server_addr = server_with_subscription().await;
	let server_url = format!("ws://{}", server_addr);
	let client = WsClientBuilder::default().build(&server_url).await.unwrap();

	let mut sub = client
		.subscribe::<serde_json::Value, ArrayParams>("subscribe_unit", rpc_params![], "unsubscribe_unit")
		.await
		.unwrap();

	// Assert that `result: null` is not sent.
	assert!(sub.next().with_timeout(std::time::Duration::from_secs(10)).await.is_err());
}

#[tokio::test]
async fn graceful_shutdown_works() {
	init_logger();

	run_shutdown_test("http").await;
	run_shutdown_test("ws").await;
}

async fn run_shutdown_test_inner<C: ClientT + Send + Sync + 'static>(
	client: Arc<C>,
	handle: ServerHandle,
	call_answered: Arc<AtomicBool>,
	mut call_ack: tokio::sync::mpsc::UnboundedReceiver<()>,
) {
	const LEN: usize = 10;

	let mut calls: FuturesUnordered<_> = (0..LEN)
		.map(|_| {
			let c = client.clone();
			async move { c.request::<String, _>("sleep_20s", rpc_params!()).await }
		})
		.collect();

	let res = tokio::spawn(async move {
		let mut c = 0;
		while let Some(Ok(_)) = calls.next().await {
			c += 1;
		}
		c
	});

	// All calls has been received by server => then stop.
	for _ in 0..LEN {
		call_ack.recv().await.unwrap();
	}

	// Assert that no calls have been answered yet
	// The assumption is that the server should be able to read 10 messages < 10s.
	assert!(!call_answered.load(std::sync::atomic::Ordering::SeqCst));

	// Stop the server.
	handle.stop().unwrap();

	// This is to ensure that server main has some time to receive the stop signal.
	tokio::time::sleep(Duration::from_millis(100)).await;

	// Make a call between the server stop has been requested and until all pending calls have been resolved.
	let c = client.clone();
	let call_after_stop = tokio::spawn(async move { c.request::<String, _>("sleep_20s", rpc_params!()).await });

	handle.stopped().await;

	assert!(call_after_stop.await.unwrap().is_err());

	// The pending calls should be answered before shutdown.
	assert_eq!(res.await.unwrap(), LEN);

	// The server should be closed now.
	assert!(client.request::<String, _>("sleep_20s", rpc_params!()).await.is_err());
}

#[tokio::test]
async fn response_payload_async_api_works() {
	use jsonrpsee::server::{Server, SubscriptionSink};
	use std::sync::Arc;
	use tokio::sync::Mutex as AsyncMutex;

	init_logger();

	let server_addr = {
		#[allow(clippy::type_complexity)]
		let state: Arc<AsyncMutex<Option<(SubscriptionSink, tokio::sync::oneshot::Sender<()>)>>> = Arc::default();

		let mut module = RpcModule::new(state);
		module
			.register_method("get", |_params, ctx, _| {
				let ctx = ctx.clone();
				let (rp, rp_future) = ResponsePayload::success(1).notify_on_completion();

				tokio::spawn(async move {
					// Wait for response to sent to the internal WebSocket message buffer
					// and if that fails just quit because it means that the connection
					// was closed or that method response was an error.
					//
					// You can identify that by matching on the error.
					if rp_future.await.is_err() {
						return;
					}

					if let Some((sink, close)) = ctx.lock().await.take() {
						for idx in 0..3 {
							let msg = SubscriptionMessage::from_json(&idx).unwrap();
							_ = sink.send(msg).await;
						}
						drop(sink);
						drop(close);
					}
				});

				rp
			})
			.unwrap();

		module
			.register_subscription::<Result<(), StringError>, _, _>(
				"sub",
				"s",
				"unsub",
				|_, pending, ctx, _| async move {
					let sink = pending.accept().await?;
					let (tx, rx) = tokio::sync::oneshot::channel();
					*ctx.lock().await = Some((sink, tx));
					let _ = rx.await;
					Err("Dropped".into())
				},
			)
			.unwrap();

		let server = Server::builder().build("127.0.0.1:0").with_default_timeout().await.unwrap().unwrap();
		let addr = server.local_addr().unwrap();

		let handle = server.start(module);

		tokio::spawn(handle.stopped());

		format!("ws://{addr}")
	};

	let client = jsonrpsee::ws_client::WsClientBuilder::default()
		.build(&server_addr)
		.with_default_timeout()
		.await
		.unwrap()
		.unwrap();

	// Make a subscription which is stored as state in the sequent rpc call "get".
	let sub =
		client.subscribe::<usize, _>("sub", rpc_params!(), "unsub").with_default_timeout().await.unwrap().unwrap();

	// assert that method call was answered
	// and a few notification were sent by
	// the spawned the task.
	//
	// ideally, that ordering should also be tested here
	// but not possible to test properly.
	assert!(client.request::<usize, _>("get", rpc_params!()).await.is_ok());
	assert_eq!(sub.count().await, 3);
}

/// Run shutdown test and it does:
///
/// - Make 10 calls that sleeps for 20 seconds
/// - Once they have all reached the server but before they have responded, stop the server.
/// - Ensure that no calls handled between the server has been requested to stop and until it has been stopped.
/// - All calls should be responded to before the server shuts down.
/// - No calls should be handled after the server has been stopped.
///
async fn run_shutdown_test(transport: &str) {
	let (tx, call_ack) = tokio::sync::mpsc::unbounded_channel();
	let call_answered = Arc::new(AtomicBool::new(false));

	let (handle, addr) = {
		let server = ServerBuilder::default().build("127.0.0.1:0").with_default_timeout().await.unwrap().unwrap();

		let mut module = RpcModule::new((tx, call_answered.clone()));

		module
			.register_async_method("sleep_20s", |_, mut ctx, _| async move {
				let ctx = Arc::make_mut(&mut ctx);
				let _ = ctx.0.send(());
				tokio::time::sleep(Duration::from_secs(20)).await;
				ctx.1.store(true, std::sync::atomic::Ordering::SeqCst);
				"ok"
			})
			.unwrap();
		let addr = server.local_addr().unwrap();

		(server.start(module), addr)
	};

	match transport {
		"ws" => {
			let ws = Arc::new(WsClientBuilder::default().build(format!("ws://{addr}")).await.unwrap());
			run_shutdown_test_inner(ws, handle, call_answered, call_ack).await
		}
		"http" => {
			let http = Arc::new(HttpClientBuilder::default().build(format!("http://{addr}")).unwrap());
			run_shutdown_test_inner(http, handle, call_answered, call_ack).await
		}
		_ => unreachable!("Only `http` and `ws` supported"),
	}
}

#[tokio::test]
async fn server_ws_low_api_works() {
	let local_addr = run_server().await.unwrap();

	let client = WsClientBuilder::default().build(&format!("ws://{}", local_addr)).await.unwrap();
	assert!(matches!(client.request::<String, _>("say_hello", rpc_params![]).await, Ok(r) if r == "hello"));

	async fn run_server() -> anyhow::Result<SocketAddr> {
		use futures_util::future::FutureExt;
		use jsonrpsee::core::{middleware::RpcServiceBuilder, BoxError};
		use jsonrpsee::server::{
<<<<<<< HEAD
			http, serve_with_graceful_shutdown, stop_channel, ws, ConnectionGuard, ConnectionState, Methods,
			ServerConfig, StopHandle,
=======
			ConnectionGuard, ConnectionState, Methods, ServerConfig, StopHandle, http,
			middleware::rpc::RpcServiceBuilder, serve_with_graceful_shutdown, stop_channel, ws,
>>>>>>> 9272591f
		};

		let listener = tokio::net::TcpListener::bind(std::net::SocketAddr::from(([127, 0, 0, 1], 0))).await?;
		let local_addr = listener.local_addr()?;
		let (stop_handle, server_handle) = stop_channel();

		let mut methods = RpcModule::new(());

		methods.register_async_method("say_hello", |_, _, _| async { "hello" }).unwrap();

		#[derive(Clone)]
		struct PerConnection {
			methods: Methods,
			stop_handle: StopHandle,
			conn_guard: ConnectionGuard,
		}

		let per_conn = PerConnection {
			methods: methods.into(),
			stop_handle: stop_handle.clone(),
			conn_guard: ConnectionGuard::new(100),
		};

		tokio::spawn(async move {
			loop {
				let (sock, _) = tokio::select! {
					res = listener.accept() => {
						match res {
							Ok(sock) => sock,
							Err(e) => {
								tracing::error!("Failed to accept v4 connection: {:?}", e);
								continue;
							}
						}
					}
					_ = per_conn.stop_handle.clone().shutdown() => break,
				};
				let per_conn = per_conn.clone();

				let stop_handle2 = per_conn.stop_handle.clone();
				let per_conn = per_conn.clone();
				let svc = tower::service_fn(move |req| {
					let PerConnection { methods, stop_handle, conn_guard } = per_conn.clone();
					let conn_permit =
						conn_guard.try_acquire().expect("Connection limit is 100 must be work for two connections");

					if ws::is_upgrade_request(&req) {
						let rpc_service = RpcServiceBuilder::new();

						let conn = ConnectionState::new(stop_handle, 0, conn_permit);

						async move {
							match ws::connect(req, ServerConfig::default(), methods, conn, rpc_service).await {
								Ok((rp, conn_fut)) => {
									tokio::spawn(conn_fut);
									Ok(rp)
								}
								Err(rp) => Ok(rp),
							}
						}
						.boxed()
					} else {
						async { Ok::<_, BoxError>(http::response::denied()) }.boxed()
					}
				});

				tokio::spawn(serve_with_graceful_shutdown(sock, svc, stop_handle2.shutdown()));
			}
		});

		tokio::spawn(server_handle.stopped());

		Ok(local_addr)
	}
}

#[tokio::test]
async fn http_connection_guard_works() {
	use jsonrpsee::{RpcModule, server::ServerBuilder};
	use tokio::sync::mpsc;

	init_logger();

	let (tx, mut rx) = mpsc::channel::<()>(1);

	let server_url = {
		let server = ServerBuilder::default().build("127.0.0.1:0").await.unwrap();
		let server_url = format!("http://{}", server.local_addr().unwrap());
		let mut module = RpcModule::new(tx);

		module
			.register_async_method("wait_until", |_, wait, _| async move {
				wait.send(()).await.unwrap();
				wait.closed().await;
				true
			})
			.unwrap();

		module
			.register_async_method("connection_count", |_, _, ctx| async move {
				let conn = ctx.get::<ConnectionGuard>().unwrap();
				conn.max_connections() - conn.available_connections()
			})
			.unwrap();

		let handle = server.start(module);

		tokio::spawn(handle.stopped());

		server_url
	};

	let waiting_calls: Vec<_> = (0..2)
		.map(|_| {
			let client = HttpClientBuilder::default().build(&server_url).unwrap();
			tokio::spawn(async move {
				let _ = client.request::<bool, ArrayParams>("wait_until", rpc_params!()).await;
			})
		})
		.collect();

	// Wait until both calls are ACK:ed by the server.
	rx.recv().await.unwrap();
	rx.recv().await.unwrap();

	// Assert that two calls are waiting to be answered and the current one.
	{
		let client = HttpClientBuilder::default().build(&server_url).unwrap();
		let conn_count = client.request::<usize, ArrayParams>("connection_count", rpc_params!()).await.unwrap();
		assert_eq!(conn_count, 3);
	}

	// Complete the waiting calls.
	drop(rx);
	futures::future::join_all(waiting_calls).await;

	// Assert that connection count is back to 1.
	{
		let client = HttpClientBuilder::default().build(&server_url).unwrap();
		let conn_count = client.request::<usize, ArrayParams>("connection_count", rpc_params!()).await.unwrap();
		assert_eq!(conn_count, 1);
	}
}<|MERGE_RESOLUTION|>--- conflicted
+++ resolved
@@ -1466,15 +1466,10 @@
 
 	async fn run_server() -> anyhow::Result<SocketAddr> {
 		use futures_util::future::FutureExt;
-		use jsonrpsee::core::{middleware::RpcServiceBuilder, BoxError};
+		use jsonrpsee::core::{BoxError, middleware::RpcServiceBuilder};
 		use jsonrpsee::server::{
-<<<<<<< HEAD
-			http, serve_with_graceful_shutdown, stop_channel, ws, ConnectionGuard, ConnectionState, Methods,
-			ServerConfig, StopHandle,
-=======
-			ConnectionGuard, ConnectionState, Methods, ServerConfig, StopHandle, http,
-			middleware::rpc::RpcServiceBuilder, serve_with_graceful_shutdown, stop_channel, ws,
->>>>>>> 9272591f
+			ConnectionGuard, ConnectionState, Methods, ServerConfig, StopHandle, http, serve_with_graceful_shutdown,
+			stop_channel, ws,
 		};
 
 		let listener = tokio::net::TcpListener::bind(std::net::SocketAddr::from(([127, 0, 0, 1], 0))).await?;
